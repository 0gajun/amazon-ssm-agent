// Copyright 2016 Amazon.com, Inc. or its affiliates. All Rights Reserved.
//
// Licensed under the Apache License, Version 2.0 (the "License"). You may not
// use this file except in compliance with the License. A copy of the
// License is located at
//
// http://aws.amazon.com/apache2.0/
//
// or in the "license" file accompanying this file. This file is distributed
// on an "AS IS" BASIS, WITHOUT WARRANTIES OR CONDITIONS OF ANY KIND,
// either express or implied. See the License for the specific language governing
// permissions and limitations under the License.

// Package engine contains the general purpose plugin runner of the plugin framework.
package engine

import (
	"fmt"
	"time"

	"github.com/aws/amazon-ssm-agent/agent/context"
	"github.com/aws/amazon-ssm-agent/agent/contracts"
	"github.com/aws/amazon-ssm-agent/agent/framework/plugin"
	"github.com/aws/amazon-ssm-agent/agent/framework/runpluginutil"
	"github.com/aws/amazon-ssm-agent/agent/rebooter"
	stateModel "github.com/aws/amazon-ssm-agent/agent/statemanager/model"
	"github.com/aws/amazon-ssm-agent/agent/task"
)

// SendDocumentLevelResponse is used to send status response before plugin begins
type SendDocumentLevelResponse func(messageID string, resultStatus contracts.ResultStatus, documentTraceOutput string)

<<<<<<< HEAD
=======
// UpdateAssociation updates association status
type UpdateAssociation func(log log.T, documentID string, documentCreatedDate string, pluginOutputs map[string]*contracts.PluginResult, totalNumberOfPlugins int)

>>>>>>> 6be0bd3b
// RunPlugins executes a set of plugins. The plugin configurations are given in a map with pluginId as key.
// Outputs the results of running the plugins, indexed by pluginId.
func RunPlugins(
	context context.T,
	documentID string,
<<<<<<< HEAD
	plugins map[string]stateModel.PluginState,
	pluginRegistry runpluginutil.PluginRegistry,
	sendReply runpluginutil.SendResponse,
	updateAssoc runpluginutil.UpdateAssociation,
=======
	documentCreatedDate string,
	plugins []stateModel.PluginState,
	pluginRegistry plugin.PluginRegistry,
	sendReply SendResponse,
	updateAssoc UpdateAssociation,
>>>>>>> 6be0bd3b
	cancelFlag task.CancelFlag,
) (pluginOutputs map[string]*contracts.PluginResult) {

	totalNumberOfActions := len(plugins)

	pluginOutputs = make(map[string]*contracts.PluginResult)
	for _, pluginState := range plugins {
		pluginID := pluginState.Id     // the identifier of the plugin
		pluginName := pluginState.Name // the name of the plugin
		if pluginState.HasExecuted {
			context.Log().Debugf(
				"Skipping execution of Plugin - %v of document - %v since it has already executed.",
				pluginName,
				documentID)
			pluginOutput := pluginState.Result
			pluginOutput.PluginName = pluginName //TODO change this into plugin result
			pluginOutputs[pluginID] = &pluginOutput
			continue
		}
		context.Log().Debugf("Executing plugin - %v of document - %v", pluginName, documentID)

		// populate plugin start time and status
		configuration := pluginState.Configuration
		configuration.PluginID = pluginID

		pluginOutputs[pluginID] = &contracts.PluginResult{
			PluginName:    pluginName,
			Status:        contracts.ResultStatusInProgress,
			StartDateTime: time.Now(),
		}
		if configuration.OutputS3BucketName != "" {
			pluginOutputs[pluginID].OutputS3BucketName = configuration.OutputS3BucketName
			if configuration.OutputS3KeyPrefix != "" {
				pluginOutputs[pluginID].OutputS3KeyPrefix = configuration.OutputS3KeyPrefix

			}
		}
		var r contracts.PluginResult
		pluginHandlerFound := false

		//check if the said plugin is a long running plugin
		handler, isLongRunningPlugin := plugin.RegisteredLongRunningPlugins(context)[pluginName]
		//check if the said plugin is a worker plugin
		p, isWorkerPlugin := pluginRegistry[pluginName]

<<<<<<< HEAD
		runner := runpluginutil.PluginRunner{
			RunPlugins:  RunPlugins,
			Plugins:     pluginRegistry,
			SendReply:   runpluginutil.NoReply,
			UpdateAssoc: runpluginutil.NoUpdate,
			CancelFlag:  cancelFlag,
		}

		isSupported, platformDetail := plugin.IsPluginSupportedForCurrentPlatform(context.Log(), pluginID)
=======
		isSupported, platformDetail := plugin.IsPluginSupportedForCurrentPlatform(context.Log(), pluginName)
>>>>>>> 6be0bd3b
		if isSupported {
			switch {
			case isLongRunningPlugin:
				pluginHandlerFound = true
<<<<<<< HEAD
				context.Log().Infof("%s is a long running plugin", pluginID)
				r = runPlugin(context, handler, pluginID, configuration, cancelFlag, runner)
			case isWorkerPlugin:
				pluginHandlerFound = true
				context.Log().Infof("%s is a worker plugin", pluginID)
				r = runPlugin(context, p, pluginID, configuration, cancelFlag, runner)
=======
				context.Log().Infof("%s is a long running plugin", pluginName)
				r = runPlugin(context, handler, pluginName, configuration, cancelFlag)
			case isWorkerPlugin:
				pluginHandlerFound = true
				context.Log().Infof("%s is a worker plugin", pluginName)
				r = runPlugin(context, p, pluginName, configuration, cancelFlag)
>>>>>>> 6be0bd3b
			default:
				err := fmt.Errorf("Plugin with id %s not found!", pluginName)
				pluginOutputs[pluginID].Status = contracts.ResultStatusFailed
				pluginOutputs[pluginID].Error = err
				context.Log().Error(err)
			}
		} else {
			err := fmt.Errorf("Plugin with id %s is not supported in current platform!\n%s", pluginName, platformDetail)
			pluginOutputs[pluginID].Status = contracts.ResultStatusFailed
			pluginOutputs[pluginID].Error = err
			context.Log().Error(err)
		}

		if pluginHandlerFound {
			pluginOutputs[pluginID].Code = r.Code
			pluginOutputs[pluginID].Status = r.Status
			pluginOutputs[pluginID].Error = r.Error
			pluginOutputs[pluginID].Output = r.Output

			if r.Status == contracts.ResultStatusSuccessAndReboot {
				context.Log().Debug("Requesting reboot...")
				rebooter.RequestPendingReboot()
			}
		}
		// set end time.
		pluginOutputs[pluginID].EndDateTime = time.Now()
		log := context.Log()
		if sendReply != nil {
			log.Infof("Sending response on plugin completion: %v", pluginName)
			sendReply(documentID, pluginName, pluginOutputs)
		}
		if updateAssoc != nil {
			log.Infof("Update association on plugin completion: %v", pluginName)
			updateAssoc(log, documentID, documentCreatedDate, pluginOutputs, totalNumberOfActions)
		}

	}

	return
}

func runPlugin(
	context context.T,
	p runpluginutil.T,
	pluginID string,
	config contracts.Configuration,
	cancelFlag task.CancelFlag,
	runner runpluginutil.PluginRunner,
) (res contracts.PluginResult) {
	// create a new context that includes plugin ID
	context = context.With("[pluginID=" + pluginID + "]")

	log := context.Log()
	defer func() {
		// recover in case the plugin panics
		// this should handle some kind of seg fault errors.
		if err := recover(); err != nil {
			res.Status = contracts.ResultStatusFailed
			res.Code = 1
			res.Error = fmt.Errorf("Plugin crashed with message %v!", err)
			log.Error(res.Error)
		}
	}()
	log.Debugf("Running %s", pluginID)
	return p.Execute(context, config, cancelFlag, runner)
}<|MERGE_RESOLUTION|>--- conflicted
+++ resolved
@@ -30,29 +30,16 @@
 // SendDocumentLevelResponse is used to send status response before plugin begins
 type SendDocumentLevelResponse func(messageID string, resultStatus contracts.ResultStatus, documentTraceOutput string)
 
-<<<<<<< HEAD
-=======
-// UpdateAssociation updates association status
-type UpdateAssociation func(log log.T, documentID string, documentCreatedDate string, pluginOutputs map[string]*contracts.PluginResult, totalNumberOfPlugins int)
-
->>>>>>> 6be0bd3b
 // RunPlugins executes a set of plugins. The plugin configurations are given in a map with pluginId as key.
 // Outputs the results of running the plugins, indexed by pluginId.
 func RunPlugins(
 	context context.T,
 	documentID string,
-<<<<<<< HEAD
-	plugins map[string]stateModel.PluginState,
+	documentCreatedDate string,
+	plugins []stateModel.PluginState,
 	pluginRegistry runpluginutil.PluginRegistry,
 	sendReply runpluginutil.SendResponse,
 	updateAssoc runpluginutil.UpdateAssociation,
-=======
-	documentCreatedDate string,
-	plugins []stateModel.PluginState,
-	pluginRegistry plugin.PluginRegistry,
-	sendReply SendResponse,
-	updateAssoc UpdateAssociation,
->>>>>>> 6be0bd3b
 	cancelFlag task.CancelFlag,
 ) (pluginOutputs map[string]*contracts.PluginResult) {
 
@@ -98,7 +85,6 @@
 		//check if the said plugin is a worker plugin
 		p, isWorkerPlugin := pluginRegistry[pluginName]
 
-<<<<<<< HEAD
 		runner := runpluginutil.PluginRunner{
 			RunPlugins:  RunPlugins,
 			Plugins:     pluginRegistry,
@@ -107,29 +93,17 @@
 			CancelFlag:  cancelFlag,
 		}
 
-		isSupported, platformDetail := plugin.IsPluginSupportedForCurrentPlatform(context.Log(), pluginID)
-=======
 		isSupported, platformDetail := plugin.IsPluginSupportedForCurrentPlatform(context.Log(), pluginName)
->>>>>>> 6be0bd3b
 		if isSupported {
 			switch {
 			case isLongRunningPlugin:
 				pluginHandlerFound = true
-<<<<<<< HEAD
 				context.Log().Infof("%s is a long running plugin", pluginID)
-				r = runPlugin(context, handler, pluginID, configuration, cancelFlag, runner)
+				r = runPlugin(context, handler, pluginName, configuration, cancelFlag, runner)
 			case isWorkerPlugin:
 				pluginHandlerFound = true
 				context.Log().Infof("%s is a worker plugin", pluginID)
-				r = runPlugin(context, p, pluginID, configuration, cancelFlag, runner)
-=======
-				context.Log().Infof("%s is a long running plugin", pluginName)
-				r = runPlugin(context, handler, pluginName, configuration, cancelFlag)
-			case isWorkerPlugin:
-				pluginHandlerFound = true
-				context.Log().Infof("%s is a worker plugin", pluginName)
-				r = runPlugin(context, p, pluginName, configuration, cancelFlag)
->>>>>>> 6be0bd3b
+				r = runPlugin(context, p, pluginName, configuration, cancelFlag, runner)
 			default:
 				err := fmt.Errorf("Plugin with id %s not found!", pluginName)
 				pluginOutputs[pluginID].Status = contracts.ResultStatusFailed
