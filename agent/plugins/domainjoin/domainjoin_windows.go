// Copyright 2016 Amazon.com, Inc. or its affiliates. All Rights Reserved.
//
// Licensed under the Apache License, Version 2.0 (the "License"). You may not
// use this file except in compliance with the License. A copy of the
// License is located at
//
// http://aws.amazon.com/apache2.0/
//
// or in the "license" file accompanying this file. This file is distributed
// on an "AS IS" BASIS, WITHOUT WARRANTIES OR CONDITIONS OF ANY KIND,
// either express or implied. See the License for the specific language governing
// permissions and limitations under the License.
//
// +build windows
//
// Package domainjoin implements the domainjoin plugin.
package domainjoin

import (
	"bytes"
	"fmt"
	"io/ioutil"
	"path/filepath"
	"strings"
	"time"

	"github.com/aws/amazon-ssm-agent/agent/appconfig"
	"github.com/aws/amazon-ssm-agent/agent/context"
	"github.com/aws/amazon-ssm-agent/agent/contracts"
	"github.com/aws/amazon-ssm-agent/agent/fileutil"
	"github.com/aws/amazon-ssm-agent/agent/jsonutil"
	"github.com/aws/amazon-ssm-agent/agent/log"
	"github.com/aws/amazon-ssm-agent/agent/parameterstore"
	"github.com/aws/amazon-ssm-agent/agent/platform"
	"github.com/aws/amazon-ssm-agent/agent/plugins/pluginutil"
	"github.com/aws/amazon-ssm-agent/agent/rebooter"
	"github.com/aws/amazon-ssm-agent/agent/task"
	"github.com/aws/amazon-ssm-agent/agent/updateutil"
)

const (
	// UpdateExecutionTimeoutInSeconds represents default timeout time for execution update domain join in seconds
	UpdateExecutionTimeoutInSeconds = 60
	// Domain join plugin command arguments
	// DirectoryIdArg represents the directory id for domain join
	DirectoryIdArg = " --directory-id "
	// DirectoryNameArg represents the directory name for domain join
	DirectoryNameArg = " --directory-name "
	// InstanceRegionArg represents the region of the instance for domain join
	InstanceRegionArg = " --instance-region "
	// DirectoryNameArg represents the dns ip addresses of directory for domain join
	DnsAddressesArgs = " --dns-addresses"
	// DomainJoinPluginName is the name of the executable file of domain join plugin
	DomainJoinPluginExecutableName = "AWS.DomainJoin.exe"
	// Default folder name for logs
	OutputFolder = "output"
	// Default folder name for domain join plugin
	DomainJoinFolderName = "awsDomainJoin"
)

// Makes command as variables, so that we can mock this for unit tests
var makeDir = fileutil.MakeDirs
var makeArgs = makeArguments
var getRegion = platform.Region
var utilExe convert

// Plugin is the type for the domain join plugin.
type Plugin struct {
	pluginutil.DefaultPlugin
}

// DomainJoinPluginInput represents one set of commands executed by the Domain join plugin.
type DomainJoinPluginInput struct {
	contracts.PluginInput
	DirectoryId    string
	DirectoryName  string
	DirectoryOU    string
	DnsIpAddresses []string
}

// DomainJoinPluginOutput represents the output of the plugin
type DomainJoinPluginOutput struct {
	contracts.PluginOutput
}

// MarkAsFailed marks plugin as Failed
func (out *DomainJoinPluginOutput) MarkAsFailed(log log.T, err error) {
	out.ExitCode = 1
	out.Status = contracts.ResultStatusFailed
	if out.Stderr != "" {
		out.Stderr = fmt.Sprintf("\n%v\n%v", out.Stderr, err.Error())
	} else {
		out.Stderr = fmt.Sprintf("\n%v", err.Error())
	}
	log.Error(err.Error())
	out.Errors = append(out.Errors, err.Error())
}

// NewPlugin returns a new instance of the plugin.
func NewPlugin(pluginConfig pluginutil.PluginConfig) (*Plugin, error) {
	var plugin Plugin
	plugin.MaxStdoutLength = pluginConfig.MaxStdoutLength
	plugin.MaxStderrLength = pluginConfig.MaxStderrLength
	plugin.StdoutFileName = pluginConfig.StdoutFileName
	plugin.StderrFileName = pluginConfig.StderrFileName
	plugin.OutputTruncatedSuffix = pluginConfig.OutputTruncatedSuffix
	plugin.Uploader = pluginutil.GetS3Config()
	plugin.ExecuteUploadOutputToS3Bucket = pluginutil.UploadOutputToS3BucketExecuter(plugin.UploadOutputToS3Bucket)

	return &plugin, nil
}

// Name returns the plugin name
func Name() string {
	return appconfig.PluginNameDomainJoin
}

type convert func(log.T, string, string, string, string, string) (string, error)

// Execute runs multiple sets of commands and returns their outputs.
// res.Output will contain a slice of RunCommandPluginOutput.
func (p *Plugin) Execute(context context.T, config contracts.Configuration, cancelFlag task.CancelFlag) (res contracts.PluginResult) {
	log := context.Log()
	log.Infof("%v started with configuration %v", Name(), config)
	res.StartDateTime = time.Now()
	defer func() { res.EndDateTime = time.Now() }()

	//loading Properties as map since aws:domainJoin uses properties as map
	var properties map[string]interface{}
	if properties, res = pluginutil.LoadParametersAsMap(log, config.Properties); res.Code != 0 {
		pluginutil.PersistPluginInformationToCurrent(log, config.PluginID, config, res)
		return res
	}

	msiFailureCount := 0
	atleastOneRequestedReboot := false
	finalStdOut := ""
	finalStdErr := ""
	var out DomainJoinPluginOutput

	if rebooter.RebootRequested() {
		log.Infof("Stopping execution of %v plugin due to an external reboot request.", Name())
		return
	}

	if cancelFlag.ShutDown() {
		res.Code = 1
		res.Status = contracts.ResultStatusFailed
		pluginutil.PersistPluginInformationToCurrent(log, config.PluginID, config, res)
		return
	}

	if cancelFlag.Canceled() {
		res.Code = 1
		res.Status = contracts.ResultStatusCancelled
		pluginutil.PersistPluginInformationToCurrent(log, config.PluginID, config, res)
		return
	}

	util := updateutil.Utility{CustomUpdateExecutionTimeoutInSeconds: UpdateExecutionTimeoutInSeconds}
	utilExe = util.ExeCommandOutput
	out = p.runCommandsRawInput(log, properties, config.OrchestrationDirectory, cancelFlag, config.OutputS3BucketName, config.OutputS3KeyPrefix, utilExe)

	if out.Status == contracts.ResultStatusFailed {
		msiFailureCount++
		if out.Stdout != "" {
			finalStdOut = fmt.Sprintf("%v\n%v", finalStdOut, out.Stdout)
		}

		if out.Stderr != "" {
			finalStdErr = fmt.Sprintf("%v\n%v", finalStdErr, out.Stderr)
		}
	}

	if out.Status == contracts.ResultStatusSuccessAndReboot || out.Status == contracts.ResultStatusPassedAndReboot {
		atleastOneRequestedReboot = true
		res.Code = out.ExitCode
	}

	if atleastOneRequestedReboot {
		res.Status = contracts.ResultStatusSuccessAndReboot
	} else {
		res.Status = contracts.ResultStatusSuccess
		res.Code = 0
	}

	if msiFailureCount > 0 {
		finalStdOut = fmt.Sprintf("Domain join failed. Number of Failures: %v\n%v", msiFailureCount, finalStdOut)
		res.Status = contracts.ResultStatusFailed
		res.Code = 1
	} else {
		finalStdOut = fmt.Sprint("Domain join succeeded.")
	}

	finalOut := contracts.PluginOutput{
		Stdout: finalStdOut,
		Stderr: finalStdErr,
	}

	res.Output = finalOut.String()
	pluginutil.PersistPluginInformationToCurrent(log, config.PluginID, config, res)

	return res

}

// runCommandsRawInput executes one set of commands and returns their output.
// The input is in the default json unmarshal format (e.g. map[string]interface{}).
func (p *Plugin) runCommandsRawInput(log log.T, rawPluginInput map[string]interface{}, orchestrationDirectory string, cancelFlag task.CancelFlag, outputS3BucketName string, outputS3KeyPrefix string, utilExe convert) (out DomainJoinPluginOutput) {
	var pluginInput DomainJoinPluginInput
	err := jsonutil.Remarshal(rawPluginInput, &pluginInput)
	log.Debugf("Plugin input %v", pluginInput)

	if err != nil {
		errorString := fmt.Errorf("Invalid format in plugin properties %v;\nerror %v", rawPluginInput, err)
		out.MarkAsFailed(log, errorString)
		return
	}
	return p.runCommands(log, pluginInput, orchestrationDirectory, cancelFlag, outputS3BucketName, outputS3KeyPrefix, utilExe)
}

// runCommands executes the command and returns the output.
func (p *Plugin) runCommands(log log.T, pluginInput DomainJoinPluginInput, orchestrationDirectory string, cancelFlag task.CancelFlag, outputS3BucketName string, outputS3KeyPrefix string, utilExe convert) (out DomainJoinPluginOutput) {
	var err error

	// if no orchestration directory specified, create temp directory
	var useTempDirectory = (orchestrationDirectory == "")
	var tempDir string
	if useTempDirectory {
		if tempDir, err = ioutil.TempDir("", "Ec2RunCommand"); err != nil {
			out.Errors = append(out.Errors, err.Error())
			log.Error(err)
			return
		}
		orchestrationDirectory = tempDir
	}
	// create orchestration dir if needed
	if err = makeDir(orchestrationDirectory); err != nil {
		log.Debug("failed to create orchestration directory", orchestrationDirectory, err)
		out.Errors = append(out.Errors, err.Error())
		return
	}

	// Create output file paths
	stdoutFilePath := filepath.Join(orchestrationDirectory, OutputFolder, p.StdoutFileName)
	stderrFilePath := filepath.Join(orchestrationDirectory, OutputFolder, p.StderrFileName)
	log.Debugf("stdout file %v, stderr file %v", stdoutFilePath, stderrFilePath)
	log.Debugf("stdoutFilePath file %v, stderrFilePath file %v", stdoutFilePath, stderrFilePath) //check if this is log path

	// Construct Command line with executable file name and parameters
	var command string
	if command, err = makeArgs(log, pluginInput); err != nil {
		log.Errorf("Failed to build domain join command because : %v", err)
		out.ExitCode = 1
		out.Status = contracts.ResultStatusFailed
		out.Stderr = fmt.Sprintf("Failed to build domain join command because : %v", err.Error())
		return
	}

	log.Debugf("command line is : %v", command)
	workingDir := fileutil.BuildPath(appconfig.DefaultPluginPath, DomainJoinFolderName)

	out.Status = contracts.ResultStatusInProgress
	var output string
	output, err = utilExe(log,
		command,
		workingDir,
		orchestrationDirectory,
		out.Stdout,
		out.Stderr)

	log.Debugf("stdout is: %v", out.Stdout)
	log.Debugf("stderr is: %v", out.Stderr)
	log.Debugf("stdoutFilePath is: %v", stdoutFilePath)
	log.Debugf("code is: %v", output)
	log.Debugf("err is: %v", err)

	// Upload output to S3
	outputPath := filepath.Join(orchestrationDirectory, OutputFolder)
	uploadOutputToS3BucketErrors := p.ExecuteUploadOutputToS3Bucket(log, Name(), outputPath, outputS3BucketName, outputS3KeyPrefix, useTempDirectory, tempDir, stdoutFilePath, stderrFilePath) // should use out.Stdout and out.Stderr
	out.Errors = append(out.Errors, uploadOutputToS3BucketErrors...)

	if err != nil {
		out.ExitCode = 1
		out.Status = contracts.ResultStatusFailed
		return
	}

	// check output to see if the machine needs reboot
	if strings.Contains(output, string(contracts.ResultStatusPassedAndReboot)) ||
		strings.Contains(output, string(contracts.ResultStatusSuccessAndReboot)) {
		out.ExitCode = 0
		out.Status = contracts.ResultStatusSuccessAndReboot
		return
	}

	out.Status = contracts.ResultStatusSuccess
	out.ExitCode = 0
	return
}

// makeArguments Build the arguments for domain join plugin
func makeArguments(log log.T, pluginInput DomainJoinPluginInput) (commandArguments string, err error) {

	var buffer bytes.Buffer
	buffer.WriteString("./")
	buffer.WriteString(DomainJoinPluginExecutableName)

	// Resolve ssm parameters
	// This may contain sensitive information, do not log this data after resolving.
	if pluginInput.DirectoryId, err = parameterstore.ResolveString(log, pluginInput.DirectoryId); err != nil {
		log.Errorf("Failed to resolve ssm parameters. Error: - %v", err)
		return
	}

	// required parameters for the domain join plugin
	if len(pluginInput.DirectoryId) == 0 {
		return "", fmt.Errorf("directoryId is required")
	}
	buffer.WriteString(DirectoryIdArg)
	buffer.WriteString(pluginInput.DirectoryId)

<<<<<<< HEAD
	if len(pluginInput.DirectoryName) == 0 {
		return "", fmt.Errorf("directoryName is required")
=======
	// Resolve ssm parameters
	// This may contain sensitive information, do not log this data after resolving.
	if pluginInput.DirectoryName, err = parameterstore.ResolveString(log, pluginInput.DirectoryName); err != nil {
		log.Errorf("Failed to resolve ssm parameters. Error: - %v", err)
		return
>>>>>>> 22c60601
	}

	if len(pluginInput.DirectoryName) == 0 {
		return "", fmt.Errorf("directoryName is required")
	}
	buffer.WriteString(DirectoryNameArg)
	buffer.WriteString(pluginInput.DirectoryName)

	buffer.WriteString(InstanceRegionArg)
	region, err := getRegion()
	if err != nil {
		return "", fmt.Errorf("cannot get the instance region information")
	}
	buffer.WriteString(region)

<<<<<<< HEAD
	if len(pluginInput.DnsIpAddresses) == 0 {
		log.Debug("Do not provide dns addresses.")
		return buffer.String(), nil
	}

=======
	// Resolve ssm parameters
	// This may contain sensitive information, do not log this data after resolving.
	if pluginInput.DnsIpAddresses, err = parameterstore.ResolveStringList(log, pluginInput.DnsIpAddresses); err != nil {
		log.Errorf("Failed to resolve ssm parameters. Error: - %v", err)
		return
	}

	if len(pluginInput.DnsIpAddresses) == 0 {
		log.Debug("Do not provide dns addresses.")
		return buffer.String(), nil
	}

>>>>>>> 22c60601
	buffer.WriteString(DnsAddressesArgs)
	for index := 0; index < len(pluginInput.DnsIpAddresses); index++ {
		buffer.WriteString(" ")
		buffer.WriteString(pluginInput.DnsIpAddresses[index])
	}

	return buffer.String(), nil
}<|MERGE_RESOLUTION|>--- conflicted
+++ resolved
@@ -320,16 +320,11 @@
 	buffer.WriteString(DirectoryIdArg)
 	buffer.WriteString(pluginInput.DirectoryId)
 
-<<<<<<< HEAD
-	if len(pluginInput.DirectoryName) == 0 {
-		return "", fmt.Errorf("directoryName is required")
-=======
 	// Resolve ssm parameters
 	// This may contain sensitive information, do not log this data after resolving.
 	if pluginInput.DirectoryName, err = parameterstore.ResolveString(log, pluginInput.DirectoryName); err != nil {
 		log.Errorf("Failed to resolve ssm parameters. Error: - %v", err)
 		return
->>>>>>> 22c60601
 	}
 
 	if len(pluginInput.DirectoryName) == 0 {
@@ -345,13 +340,6 @@
 	}
 	buffer.WriteString(region)
 
-<<<<<<< HEAD
-	if len(pluginInput.DnsIpAddresses) == 0 {
-		log.Debug("Do not provide dns addresses.")
-		return buffer.String(), nil
-	}
-
-=======
 	// Resolve ssm parameters
 	// This may contain sensitive information, do not log this data after resolving.
 	if pluginInput.DnsIpAddresses, err = parameterstore.ResolveStringList(log, pluginInput.DnsIpAddresses); err != nil {
@@ -364,7 +352,6 @@
 		return buffer.String(), nil
 	}
 
->>>>>>> 22c60601
 	buffer.WriteString(DnsAddressesArgs)
 	for index := 0; index < len(pluginInput.DnsIpAddresses); index++ {
 		buffer.WriteString(" ")
